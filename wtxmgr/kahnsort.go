// Copyright (c) 2016 The btcsuite developers
// Use of this source code is governed by an ISC
// license that can be found in the LICENSE file.

package wtxmgr

<<<<<<< HEAD
import (
	"github.com/roasbeef/btcd/wire"
)
=======
import "github.com/btcsuite/btcd/chaincfg/chainhash"
>>>>>>> 5e39e687

type graphNode struct {
	value    *TxRecord
	outEdges []*chainhash.Hash
	inDegree int
}

type hashGraph map[chainhash.Hash]graphNode

func makeGraph(set map[chainhash.Hash]*TxRecord) hashGraph {
	graph := make(hashGraph)

	for _, rec := range set {
		// Add a node for every transaction record.  The output edges
		// and input degree are set by iterating over each record's
		// inputs below.
		if _, ok := graph[rec.Hash]; !ok {
			graph[rec.Hash] = graphNode{value: rec}
		}

	inputLoop:
		for _, input := range rec.MsgTx.TxIn {
			// Transaction inputs that reference transactions not
			// included in the set do not create any (local) graph
			// edges.
			if _, ok := set[input.PreviousOutPoint.Hash]; !ok {
				continue
			}

			inputNode := graph[input.PreviousOutPoint.Hash]

			// Skip duplicate edges.
			for _, outEdge := range inputNode.outEdges {
				if *outEdge == input.PreviousOutPoint.Hash {
					continue inputLoop
				}
			}

			// Mark a directed edge from the previous transaction
			// hash to this transaction record and increase the
			// input degree for this record's node.
			inputRec := inputNode.value
			if inputRec == nil {
				inputRec = set[input.PreviousOutPoint.Hash]
			}
			graph[input.PreviousOutPoint.Hash] = graphNode{
				value:    inputRec,
				outEdges: append(inputNode.outEdges, &rec.Hash),
				inDegree: inputNode.inDegree,
			}
			node := graph[rec.Hash]
			graph[rec.Hash] = graphNode{
				value:    rec,
				outEdges: node.outEdges,
				inDegree: node.inDegree + 1,
			}
		}
	}

	return graph
}

// graphRoots returns the roots of the graph.  That is, it returns the node's
// values for all nodes which contain an input degree of 0.
func graphRoots(graph hashGraph) []*TxRecord {
	roots := make([]*TxRecord, 0, len(graph))
	for _, node := range graph {
		if node.inDegree == 0 {
			roots = append(roots, node.value)
		}
	}
	return roots
}

// dependencySort topologically sorts a set of transaction records by their
// dependency order.  It is implemented using Kahn's algorithm.
func dependencySort(txs map[chainhash.Hash]*TxRecord) []*TxRecord {
	graph := makeGraph(txs)
	s := graphRoots(graph)

	// If there are no edges (no transactions from the map reference each
	// other), then Kahn's algorithm is unnecessary.
	if len(s) == len(txs) {
		return s
	}

	sorted := make([]*TxRecord, 0, len(txs))
	for len(s) != 0 {
		rec := s[0]
		s = s[1:]
		sorted = append(sorted, rec)

		n := graph[rec.Hash]
		for _, mHash := range n.outEdges {
			m := graph[*mHash]
			if m.inDegree != 0 {
				m.inDegree--
				graph[*mHash] = m
				if m.inDegree == 0 {
					s = append(s, m.value)
				}
			}
		}
	}
	return sorted
}<|MERGE_RESOLUTION|>--- conflicted
+++ resolved
@@ -4,13 +4,7 @@
 
 package wtxmgr
 
-<<<<<<< HEAD
-import (
-	"github.com/roasbeef/btcd/wire"
-)
-=======
-import "github.com/btcsuite/btcd/chaincfg/chainhash"
->>>>>>> 5e39e687
+import "github.com/roasbeef/btcd/chaincfg/chainhash"
 
 type graphNode struct {
 	value    *TxRecord
